--- conflicted
+++ resolved
@@ -663,11 +663,7 @@
         prob_sub_optimal = len(bic_data[bic_data >
                                         bic_data.min() + 0.1*(bic_data.max() -
                                                      bic_data.min())])/len(bic_data)
-<<<<<<< HEAD
         back_init = int( round( np.log(0.001) / np.log(prob_sub_optimal) ) )
-=======
-        back_init = int(round(np.log(0.001) / np.log(prob_sub_optimal)))
->>>>>>> c685c16e
         back_init = min(200, back_init)
         back_init = max(100, back_init)
         if update_progress:
